[package]
name = "webrtc-audio-processing-sys"
description = "A wrapper for WebRTC's AudioProcessing module."
documentation = "https://docs.rs/webrtc-audio-processing-sys"
version = "0.5.0"
authors = ["Ryo Kawaguchi <ryo@kawagu.ch>"]
repository = "https://github.com/tonarino/webrtc-audio-processing"
edition = "2018"
links = "webrtc-audio-processing"
build = "build.rs"
keywords = ["ffi"]
categories = ["multimedia::audio"]
license-file = "COPYING"

[badges]
travis-ci = { repository = "tonarino/webrtc-audio-processing", branch = "master" }
maintenance = { status = "actively-developed" }

[features]
derive_serde = ["serde"]
bundled = []

[build-dependencies]
anyhow = "1"
<<<<<<< HEAD
autotools = "0.2"
bindgen = "0"
cc = "1"
fs_extra = "1"
regex = "1"
=======
bindgen = "0.69"
cc = "1"
cmake = "0.1"
>>>>>>> 00119279
pkg-config = "0.3"

[dependencies]
serde = { version = "1", features = ["derive"], optional = true }

[package.metadata.docs.rs]
features = ["bundled"]<|MERGE_RESOLUTION|>--- conflicted
+++ resolved
@@ -22,17 +22,14 @@
 
 [build-dependencies]
 anyhow = "1"
-<<<<<<< HEAD
 autotools = "0.2"
 bindgen = "0"
 cc = "1"
 fs_extra = "1"
 regex = "1"
-=======
 bindgen = "0.69"
 cc = "1"
 cmake = "0.1"
->>>>>>> 00119279
 pkg-config = "0.3"
 
 [dependencies]
