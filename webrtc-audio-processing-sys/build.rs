--- conflicted
+++ resolved
@@ -1,4 +1,3 @@
-<<<<<<< HEAD
 use anyhow::Result;
 use regex::Regex;
 use std::{
@@ -7,10 +6,6 @@
     io::{Read, Write},
     path::{Path, PathBuf},
 };
-=======
-use anyhow::{bail, Error, Result};
-use std::{env, path::PathBuf};
->>>>>>> 00119279
 
 const DEPLOYMENT_TARGET_VAR: &str = "MACOSX_DEPLOYMENT_TARGET";
 
@@ -25,19 +20,12 @@
 #[cfg(not(feature = "bundled"))]
 mod webrtc {
     use super::*;
-<<<<<<< HEAD
     use anyhow::bail;
-=======
->>>>>>> 00119279
 
     const LIB_NAME: &str = "webrtc-audio-processing-1";
     const LIB_MIN_VERSION: &str = "1.0";
 
-<<<<<<< HEAD
     pub(super) fn get_build_paths() -> Result<(PathBuf, PathBuf)> {
-=======
-    pub(super) fn get_build_paths() -> Result<(Vec<PathBuf>, Vec<PathBuf>), Error> {
->>>>>>> 00119279
         let (pkgconfig_include_path, pkgconfig_lib_path) = find_pkgconfig_paths()?;
 
         let include_path = std::env::var("WEBRTC_AUDIO_PROCESSING_INCLUDE")
@@ -77,20 +65,6 @@
 #[cfg(feature = "bundled")]
 mod webrtc {
     use super::*;
-<<<<<<< HEAD
-    use anyhow::{anyhow, bail};
-
-    const BUNDLED_SOURCE_PATH: &str = "./webrtc-audio-processing";
-
-    pub(super) fn get_build_paths() -> Result<(PathBuf, PathBuf)> {
-        let include_path = out_dir().join(BUNDLED_SOURCE_PATH);
-        let lib_path = out_dir().join("lib");
-        Ok((include_path, lib_path))
-    }
-
-    fn copy_source_to_out_dir() -> Result<PathBuf> {
-        use fs_extra::dir::CopyOptions;
-=======
     use std::{path::Path, process::Command};
 
     const BUNDLED_SOURCE_PATH: &str = "./webrtc-audio-processing";
@@ -115,7 +89,6 @@
 
     pub(super) fn build_if_necessary() -> Result<(), Error> {
         use anyhow::Context;
->>>>>>> 00119279
 
         if Path::new(BUNDLED_SOURCE_PATH).read_dir()?.next().is_none() {
             eprintln!("The webrtc-audio-processing source directory is empty.");
@@ -124,58 +97,6 @@
             bail!("Aborting compilation because bundled source directory is empty.");
         }
 
-<<<<<<< HEAD
-        let out_dir = out_dir();
-        let mut options = CopyOptions::new();
-        options.overwrite = true;
-
-        fs_extra::dir::copy(BUNDLED_SOURCE_PATH, &out_dir, &options)?;
-
-        Ok(out_dir.join(BUNDLED_SOURCE_PATH))
-    }
-
-    pub(super) fn build_if_necessary() -> Result<()> {
-        let build_dir = copy_source_to_out_dir()?;
-
-        if cfg!(target_os = "macos") {
-            run_command(&build_dir, "glibtoolize", None)?;
-        } else {
-            run_command(&build_dir, "libtoolize", None)?;
-        }
-
-        run_command(&build_dir, "aclocal", None)?;
-        run_command(&build_dir, "automake", Some(&["--add-missing", "--copy"]))?;
-        run_command(&build_dir, "autoconf", None)?;
-
-        let target = std::env::var("TARGET").unwrap();
-        autotools::Config::new(build_dir)
-            .cflag("-fPIC")
-            .cxxflag("-fPIC")
-            .config_option("host", Some(&target))
-            .disable_shared()
-            .enable_static()
-            .build();
-
-        Ok(())
-    }
-
-    fn run_command<P: AsRef<Path>>(
-        curr_dir: P,
-        cmd: &str,
-        args_opt: Option<&[&str]>,
-    ) -> Result<()> {
-        let mut command = std::process::Command::new(cmd);
-
-        command.current_dir(curr_dir);
-
-        if let Some(args) = args_opt {
-            command.args(args);
-        }
-
-        let _output = command.output().map_err(|e| {
-            anyhow!("Error running command '{}' with args '{:?}' - {:?}", cmd, args_opt, e)
-        })?;
-=======
         let build_dir = out_dir();
         let install_dir = out_dir();
 
@@ -190,20 +111,55 @@
             .context("Failed to execute meson. Do you have it installed?")?;
         assert!(status.success(), "Command failed: {:?}", &meson);
 
-        let mut ninja = Command::new("ninja");
-        let status = ninja
-            .args(&["-C", webrtc_build_dir.to_str().unwrap()])
-            .arg("install")
-            .status()
-            .context("Failed to execute ninja. Do you have it installed?")?;
-        assert!(status.success(), "Command failed: {:?}", &ninja);
->>>>>>> 00119279
+        Ok(out_dir.join(BUNDLED_SOURCE_PATH))
+    }
+
+    pub(super) fn build_if_necessary() -> Result<()> {
+        let build_dir = copy_source_to_out_dir()?;
+
+        if cfg!(target_os = "macos") {
+            run_command(&build_dir, "glibtoolize", None)?;
+        } else {
+            run_command(&build_dir, "libtoolize", None)?;
+        }
+
+        run_command(&build_dir, "aclocal", None)?;
+        run_command(&build_dir, "automake", Some(&["--add-missing", "--copy"]))?;
+        run_command(&build_dir, "autoconf", None)?;
+
+        let target = std::env::var("TARGET").unwrap();
+        autotools::Config::new(build_dir)
+            .cflag("-fPIC")
+            .cxxflag("-fPIC")
+            .config_option("host", Some(&target))
+            .disable_shared()
+            .enable_static()
+            .build();
 
         Ok(())
     }
-}
-
-<<<<<<< HEAD
+
+    fn run_command<P: AsRef<Path>>(
+        curr_dir: P,
+        cmd: &str,
+        args_opt: Option<&[&str]>,
+    ) -> Result<()> {
+        let mut command = std::process::Command::new(cmd);
+
+        command.current_dir(curr_dir);
+
+        if let Some(args) = args_opt {
+            command.args(args);
+        }
+
+        let _output = command.output().map_err(|e| {
+            anyhow!("Error running command '{}' with args '{:?}' - {:?}", cmd, args_opt, e)
+        })?;
+
+        Ok(())
+    }
+}
+
 // TODO: Consider fixing this with the upstream.
 // https://github.com/rust-lang/rust-bindgen/issues/1089
 // https://github.com/rust-lang/rust-bindgen/issues/1301
@@ -216,11 +172,15 @@
         Regex::new(r"#\s*\[\s*derive\s*\((?P<d>[^)]+)\)\s*\]\s*pub\s*(?P<s>struct|enum)")?
             .replace_all(&contents, "#[derive($d, Serialize, Deserialize)] pub $s")
     );
-=======
-fn main() -> Result<(), Error> {
+
+    File::create(&binding_file)?.write_all(new_contents.as_bytes())?;
+
+    Ok(())
+}
+
+fn main() -> Result<()> {
     webrtc::build_if_necessary()?;
     let (include_dirs, lib_dirs) = webrtc::get_build_paths()?;
->>>>>>> 00119279
 
     for dir in &lib_dirs {
         println!("cargo:rustc-link-search=native={}", dir.display());
@@ -232,11 +192,6 @@
         println!("cargo:rustc-link-lib=dylib=webrtc-audio-processing-1");
     }
 
-<<<<<<< HEAD
-fn main() -> Result<()> {
-    webrtc::build_if_necessary()?;
-    let (webrtc_include, webrtc_lib) = webrtc::get_build_paths()?;
-=======
     if cfg!(target_os = "macos") {
         // TODO: Remove after confirming this is not necessary.
         //println!("cargo:rustc-link-lib=dylib=c++");
@@ -245,7 +200,6 @@
         // TODO: Remove after confirming this is not necessary.
         //println!("cargo:rustc-link-lib=dylib=stdc++");
     }
->>>>>>> 00119279
 
     let mut cc_build = cc::Build::new();
 
