// This example loops the microphone input back to the speakers, while applying echo cancellation,
// creating an experience similar to Karaoke microphones. It uses PortAudio as an interface to the
// underlying audio devices.
<<<<<<< HEAD
use anyhow::Error;
=======
// Optionally, a config file can be provided to override the default settings
use anyhow::Error;
use ctrlc;
use portaudio;
use serde::Deserialize;
>>>>>>> 00119279
use std::{
    fs,
    path::PathBuf,
    sync::{
        atomic::{AtomicBool, Ordering},
        Arc,
    },
    thread,
    time::Duration,
};
use structopt::StructOpt;
use webrtc_audio_processing::*;

// The highest sample rate that webrtc-audio-processing supports.
const SAMPLE_RATE: f64 = 48_000.0;

// webrtc-audio-processing expects a 10ms chunk for each process call.
const FRAMES_PER_BUFFER: u32 = 480;

#[derive(Debug, StructOpt)]
struct Args {
    #[structopt(short, long, default_value = "examples/aec-configs/config.json5")]
    config_file: PathBuf,
}

#[derive(Debug, Deserialize)]
#[serde(default)]
struct AppConfig {
    num_capture_channels: usize,
    num_render_channels: usize,
    #[serde(default)]
    config: Config,
    #[serde(default)]
    aec3: EchoCanceller3Config,
}

impl Default for AppConfig {
    fn default() -> Self {
        Self {
            num_capture_channels: 1,
            num_render_channels: 1,
            config: Config::default(),
            aec3: EchoCanceller3Config::default(),
        }
    }
}

impl AppConfig {
    fn from_file_with_defaults(path: &PathBuf) -> Result<Self, Error> {
        // Load custom config if it exists, otherwise use defaults
        if path.exists() {
            let content = fs::read_to_string(path)?;
            Ok(json5::from_str(&content)?)
        } else {
            Ok(Self::default())
        }
    }
}

fn create_processor(config: &AppConfig) -> Result<Processor, Error> {
    let mut processor = Processor::with_aec3_config(
        &InitializationConfig {
            num_capture_channels: config.num_capture_channels as usize,
            num_render_channels: config.num_render_channels as usize,
            sample_rate_hz: SAMPLE_RATE as u32,
        },
        Some(config.aec3.clone()),
    )?;

    processor.set_config(config.config.clone());
    Ok(processor)
}

fn wait_ctrlc() -> Result<(), Error> {
    let running = Arc::new(AtomicBool::new(true));

    ctrlc::set_handler({
        let running = running.clone();
        move || {
            running.store(false, Ordering::SeqCst);
        }
    })?;

    while running.load(Ordering::SeqCst) {
        thread::sleep(Duration::from_millis(10));
    }

    Ok(())
}

fn main() -> Result<(), Error> {
    let args = Args::from_args();
    let config = AppConfig::from_file_with_defaults(&args.config_file)?;

    let mut processor = create_processor(&config)?;

    let pa = portaudio::PortAudio::new()?;

    let stream_settings = pa.default_duplex_stream_settings(
        config.num_capture_channels as i32,
        config.num_render_channels as i32,
        SAMPLE_RATE,
        FRAMES_PER_BUFFER,
    )?;

    // Memory allocation should not happen inside the audio loop
    let mut processed =
        vec![0f32; FRAMES_PER_BUFFER as usize * config.num_capture_channels as usize];
    let mut interleave_buffer =
        vec![0f32; FRAMES_PER_BUFFER as usize * config.num_render_channels as usize];
    let output_channels = config.num_render_channels;

    let mut stream = pa.open_non_blocking_stream(
        stream_settings,
        move |portaudio::DuplexStreamCallbackArgs { in_buffer, out_buffer, frames, .. }| {
            assert_eq!(frames as u32, FRAMES_PER_BUFFER);

            processed.copy_from_slice(in_buffer);
            processor.process_capture_frame(&mut processed).unwrap();

            // Play back the processed audio capture.
<<<<<<< HEAD
            out_buffer.copy_from_slice(&processed);
            processor.process_render_frame(out_buffer).unwrap();
=======
            // Handle mono to mono/stereo conversion
            if output_channels == 1 {
                out_buffer.copy_from_slice(&processed);
            } else {
                for i in 0..frames {
                    interleave_buffer[i * 2] = processed[i];
                    interleave_buffer[i * 2 + 1] = processed[i];
                }
                out_buffer.copy_from_slice(&interleave_buffer);
            }

            processor.process_render_frame(&mut out_buffer).unwrap();
>>>>>>> 00119279

            portaudio::Continue
        },
    )?;

    stream.start()?;

    wait_ctrlc()?;

    Ok(())
}<|MERGE_RESOLUTION|>--- conflicted
+++ resolved
@@ -1,15 +1,11 @@
 // This example loops the microphone input back to the speakers, while applying echo cancellation,
 // creating an experience similar to Karaoke microphones. It uses PortAudio as an interface to the
 // underlying audio devices.
-<<<<<<< HEAD
-use anyhow::Error;
-=======
 // Optionally, a config file can be provided to override the default settings
 use anyhow::Error;
 use ctrlc;
 use portaudio;
 use serde::Deserialize;
->>>>>>> 00119279
 use std::{
     fs,
     path::PathBuf,
@@ -131,10 +127,6 @@
             processor.process_capture_frame(&mut processed).unwrap();
 
             // Play back the processed audio capture.
-<<<<<<< HEAD
-            out_buffer.copy_from_slice(&processed);
-            processor.process_render_frame(out_buffer).unwrap();
-=======
             // Handle mono to mono/stereo conversion
             if output_channels == 1 {
                 out_buffer.copy_from_slice(&processed);
@@ -147,7 +139,6 @@
             }
 
             processor.process_render_frame(&mut out_buffer).unwrap();
->>>>>>> 00119279
 
             portaudio::Continue
         },
