--- conflicted
+++ resolved
@@ -30,13 +30,8 @@
 anyhow = "1"
 crossbeam-channel = "0.5"
 ctrlc = { version = "3", features = ["termination"] }
-<<<<<<< HEAD
-hound = "3.4"
-json5 = "0.3"
-=======
 hound = "3"
 json5 = "0.4"
->>>>>>> 00119279
 portaudio = "0.7"
 regex = "1"
 serde = { version = "1", features = ["derive"] }
