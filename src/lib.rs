//! This crate is a wrapper around [PulseAudio's repackaging of WebRTC's AudioProcessing module](https://www.freedesktop.org/software/pulseaudio/webrtc-audio-processing/).
//!
//! See `examples/simple.rs` for an example of how to use the library.

#![warn(clippy::all)]
#![warn(missing_docs)]

mod config;
mod stats;

use std::{error, fmt, ptr::null, sync::Arc};
use webrtc_audio_processing_sys as ffi;

pub use config::*;
pub use stats::*;

/// Represents an error inside webrtc::AudioProcessing.
/// See the documentation of [`webrtc::AudioProcessing::Error`](https://cgit.freedesktop.org/pulseaudio/webrtc-audio-processing/tree/webrtc/modules/audio_processing/include/audio_processing.h?id=9def8cf10d3c97640d32f1328535e881288f700f)
/// for further details.
#[derive(Debug)]
pub struct Error {
    /// webrtc::AudioProcessing::Error
    code: i32,
}

impl fmt::Display for Error {
    fn fmt(&self, f: &mut fmt::Formatter) -> fmt::Result {
        write!(f, "ffi::AudioProcessing::Error code: {}", self.code)
    }
}

impl error::Error for Error {}

impl From<AudioProcessingError> for Error {
    fn from(err: AudioProcessingError) -> Self {
        let code = match err {
            AudioProcessingError::InvalidParameters => -1,
            AudioProcessingError::ConfigValidationFailed => -2,
            AudioProcessingError::CreationFailed => -3,
            AudioProcessingError::InitializationFailed(code) => code,
            AudioProcessingError::UnknownError(code) => code,
            AudioProcessingError::CppException(code) => code,
        };
        Error { code }
    }
}

/// `Processor` provides an access to webrtc's audio processing e.g. echo
/// cancellation and automatic gain control. It can be cloned, and cloned
/// instances share the same underlying processor module. It's the recommended
/// way to run the `Processor` in multi-threaded application.
#[derive(Clone)]
pub struct Processor {
    inner: Arc<AudioProcessing>,
    // TODO: Refactor. It's not necessary to have two frame buffers as
    // `Processor`s are cloned for each thread.
    deinterleaved_capture_frame: Vec<Vec<f32>>,
    deinterleaved_render_frame: Vec<Vec<f32>>,
}

impl Processor {
    /// Creates a new `Processor`. `InitializationConfig` is only used on
    /// instantiation, however new configs can be be passed to `set_config()`
    /// at any time during processing.
    pub fn new(config: &InitializationConfig) -> Result<Self, Error> {
        Self::with_aec3_config(config, None)
    }

    /// Creates a new `Processor` with custom AEC3 configuration.
    pub fn with_aec3_config(
        config: &InitializationConfig,
        aec3_config: Option<EchoCanceller3Config>,
    ) -> Result<Self, Error> {
        let inner = Arc::new(AudioProcessing::new(config, aec3_config)?);
        let num_samples = inner.num_samples_per_frame();
        Ok(Self {
            inner,
            deinterleaved_capture_frame: vec![
                vec![0f32; num_samples];
                config.num_capture_channels as usize
            ],
            deinterleaved_render_frame: vec![
                vec![0f32; num_samples];
                config.num_render_channels as usize
            ],
        })
    }

    /// Initializes internal states, while retaining all user settings. This should be called before
    /// beginning to process a new audio stream. However, it is not necessary to call before processing
    /// the first stream after creation.
    pub fn initialize(&mut self) {
        self.inner.initialize()
    }

    /// Processes and modifies the audio frame from a capture device by applying
    /// signal processing as specified in the config. `frame` should hold an
    /// interleaved f32 audio frame, with NUM_SAMPLES_PER_FRAME samples.
    pub fn process_capture_frame(&mut self, frame: &mut [f32]) -> Result<(), Error> {
        Self::deinterleave(frame, &mut self.deinterleaved_capture_frame);
        self.inner.process_capture_frame(&mut self.deinterleaved_capture_frame)?;
        Self::interleave(&self.deinterleaved_capture_frame, frame);
        Ok(())
    }

    /// Processes and modifies the audio frame from a capture device by applying
    /// signal processing as specified in the config. `frame` should be a Vec of
    /// length 'num_capture_channels', with each inner Vec representing a channel
    /// with NUM_SAMPLES_PER_FRAME samples.
    pub fn process_capture_frame_noninterleaved(
        &mut self,
        frame: &mut [Vec<f32>],
    ) -> Result<(), Error> {
        self.inner.process_capture_frame(frame)
    }

    /// Processes and optionally modifies the audio frame from a playback device.
    /// `frame` should hold an interleaved `f32` audio frame, with
    /// `NUM_SAMPLES_PER_FRAME` samples.
    pub fn process_render_frame(&mut self, frame: &mut [f32]) -> Result<(), Error> {
        Self::deinterleave(frame, &mut self.deinterleaved_render_frame);
        self.inner.process_render_frame(&mut self.deinterleaved_render_frame)?;
        Self::interleave(&self.deinterleaved_render_frame, frame);
        Ok(())
    }

    /// Processes and optionally modifies the audio frame from a playback device.
    /// `frame` should be a Vec of length 'num_render_channels', with each inner Vec
    /// representing a channel with NUM_SAMPLES_PER_FRAME samples.
    pub fn process_render_frame_noninterleaved(
        &mut self,
        frame: &mut [Vec<f32>],
    ) -> Result<(), Error> {
        self.inner.process_render_frame(frame)
    }

    /// Returns statistics from the last `process_capture_frame()` call.
    pub fn get_stats(&self) -> Stats {
        self.inner.get_stats()
    }

    /// Returns the number of samples per frame based on the sample rate and frame size.
    pub fn num_samples_per_frame(&self) -> usize {
        self.inner.num_samples_per_frame()
    }

    /// Immediately updates the configurations of the internal signal processor.
    /// May be called multiple times after the initialization and during
    /// processing.
    pub fn set_config(&mut self, config: Config) {
        self.inner.set_config(config);
    }

    /// Signals the AEC and AGC that the audio output will be / is muted.
    /// They may use the hint to improve their parameter adaptation.
    pub fn set_output_will_be_muted(&self, muted: bool) {
        self.inner.set_output_will_be_muted(muted);
    }

    /// Signals the AEC and AGC that the next frame will contain key press sound
    pub fn set_stream_key_pressed(&self, pressed: bool) {
        self.inner.set_stream_key_pressed(pressed);
    }

    /// De-interleaves multi-channel frame `src` into `dst`.
    ///
    /// ```text
    /// e.g. A stereo frame with 3 samples:
    ///
    /// Interleaved
    /// +---+---+---+---+---+---+
    /// |L0 |R0 |L1 |R1 |L2 |R2 |
    /// +---+---+---+---+---+---+
    ///
    /// Non-interleaved
    /// +---+---+---+
    /// |L0 |L1 |L2 |
    /// +---+---+---+
    /// |R0 |R1 |R2 |
    /// +---+---+---+
    /// ```
    fn deinterleave<T: AsMut<[f32]>>(src: &[f32], dst: &mut [T]) {
        let num_channels = dst.len();
        let num_samples = dst[0].as_mut().len();
        assert_eq!(src.len(), num_channels * num_samples);
        for channel_index in 0..num_channels {
            for sample_index in 0..num_samples {
                dst[channel_index].as_mut()[sample_index] =
                    src[num_channels * sample_index + channel_index];
            }
        }
    }

    /// Reverts the `deinterleave` operation.
    fn interleave<T: AsRef<[f32]>>(src: &[T], dst: &mut [f32]) {
        let num_channels = src.len();
        let num_samples = src[0].as_ref().len();
        assert_eq!(dst.len(), num_channels * num_samples);
        for channel_index in 0..num_channels {
            for sample_index in 0..num_samples {
                dst[num_channels * sample_index + channel_index] =
                    src[channel_index].as_ref()[sample_index];
            }
        }
    }
}

/// Minimal wrapper for safe and synchronized ffi.
struct AudioProcessing {
    inner: *mut ffi::AudioProcessing,
}

/// Represents specific errors that can occur during audio processing operations.
#[derive(Debug)]
pub enum AudioProcessingError {
    /// The parameters provided to the audio processor were invalid.
    InvalidParameters,

    /// The configuration validation failed.
    ConfigValidationFailed,

    /// Failed to create the audio processor.
    CreationFailed,

    /// The audio processor initialization failed with the given error code.
    InitializationFailed(i32),

    /// An unknown error occurred with the given error code.
    UnknownError(i32),

    /// A C++ exception was caught with the given error code.
    CppException(i32),
}

impl fmt::Display for AudioProcessingError {
    fn fmt(&self, f: &mut fmt::Formatter) -> fmt::Result {
        match self {
            Self::InvalidParameters => write!(f, "Invalid parameters"),
            Self::ConfigValidationFailed => write!(f, "Config validation failed"),
            Self::CreationFailed => write!(f, "Failed to create audio processor"),
            Self::InitializationFailed(code) => write!(f, "Initialization failed: {}", code),
            Self::UnknownError(code) => write!(f, "Unknown error: {}", code),
            Self::CppException(code) => write!(f, "C++ exception occurred: {}", code),
        }
    }
}

impl error::Error for AudioProcessingError {}

impl AudioProcessing {
    fn new(
        config: &InitializationConfig,
        aec3_config: Option<EchoCanceller3Config>,
    ) -> Result<Self, Error> {
        let aec3_config = if let Some(aec3_config) = aec3_config {
            &aec3_config.into() as *const ffi::EchoCanceller3ConfigOverride
        } else {
            null()
        };

        let mut code = 0;
        let inner = unsafe {
            ffi::audio_processing_create(
                config.num_capture_channels as i32,
                config.num_render_channels as i32,
                config.sample_rate_hz as i32,
                aec3_config,
                &mut code,
            )
        };
        if !inner.is_null() {
            Ok(Self { inner })
        } else {
            Err(Error { code })
        }
    }

<<<<<<< HEAD
    fn process_capture_frame(&self, frame: &mut [Vec<f32>]) -> Result<(), Error> {
=======
    fn initialize(&self) {
        unsafe { ffi::initialize(self.inner) }
    }

    fn process_capture_frame(&self, frame: &mut Vec<Vec<f32>>) -> Result<(), Error> {
>>>>>>> 00119279
        let mut frame_ptr = frame.iter_mut().map(|v| v.as_mut_ptr()).collect::<Vec<*mut f32>>();
        unsafe {
            let code = ffi::process_capture_frame(self.inner, frame_ptr.as_mut_ptr());
            if ffi::is_success(code) {
                Ok(())
            } else {
                Err(Error { code })
            }
        }
    }

    fn process_render_frame(&self, frame: &mut [Vec<f32>]) -> Result<(), Error> {
        let mut frame_ptr = frame.iter_mut().map(|v| v.as_mut_ptr()).collect::<Vec<*mut f32>>();
        unsafe {
            let code = ffi::process_render_frame(self.inner, frame_ptr.as_mut_ptr());
            if ffi::is_success(code) {
                Ok(())
            } else {
                Err(Error { code })
            }
        }
    }

    fn get_stats(&self) -> Stats {
        unsafe { ffi::get_stats(self.inner).into() }
    }

    fn num_samples_per_frame(&self) -> usize {
        unsafe { ffi::get_num_samples_per_frame(self.inner) as usize }
    }

    fn set_config(&self, config: Config) {
        unsafe {
            ffi::set_config(self.inner, &config.into());
        }
    }

    fn set_output_will_be_muted(&self, muted: bool) {
        unsafe {
            ffi::set_output_will_be_muted(self.inner, muted);
        }
    }

    fn set_stream_key_pressed(&self, pressed: bool) {
        unsafe {
            ffi::set_stream_key_pressed(self.inner, pressed);
        }
    }
}

impl Drop for AudioProcessing {
    fn drop(&mut self) {
        unsafe {
            ffi::audio_processing_delete(self.inner);
        }
    }
}

// ffi::AudioProcessing provides thread safety with a few exceptions around the concurrent usage of
// its corresponding getters and setters.
unsafe impl Sync for AudioProcessing {}
unsafe impl Send for AudioProcessing {}

#[cfg(test)]
mod tests {
    use super::*;
    use std::{thread, time::Duration};

    fn init_config(num_channels: usize) -> InitializationConfig {
        InitializationConfig {
            num_capture_channels: num_channels,
            num_render_channels: num_channels,
            sample_rate_hz: 48_000,
        }
    }

    fn sample_stereo_frames(ap: &Processor) -> (Vec<f32>, Vec<f32>) {
        let num_samples_per_frame = ap.num_samples_per_frame();

        // Stereo frame with a lower frequency cosine wave.
        let mut render_frame = Vec::with_capacity(num_samples_per_frame * 2);
        for i in 0..num_samples_per_frame {
            render_frame.push((i as f32 / 40.0).cos() * 0.4);
            render_frame.push((i as f32 / 40.0).cos() * 0.2);
        }

        // Stereo frame with a higher frequency sine wave, mixed with the cosine
        // wave from render frame.
        let mut capture_frame = Vec::with_capacity(num_samples_per_frame * 2);
        for i in 0..num_samples_per_frame {
            capture_frame.push((i as f32 / 20.0).sin() * 0.4 + render_frame[i * 2] * 0.2);
            capture_frame.push((i as f32 / 20.0).sin() * 0.2 + render_frame[i * 2 + 1] * 0.2);
        }

        (render_frame, capture_frame)
    }

    // Helper function for calculating ERL (Echo Return Loss)
    fn calculate_erl(reference: &[f32], processed: &[f32]) -> f32 {
        // Ensure valid comparison
        assert_eq!(reference.len(), processed.len(), "Signal lengths must match");

        // Sum of squares for both signals
        let reference_power: f32 = reference.iter().map(|x| x * x).sum();
        let processed_power: f32 = processed.iter().map(|x| x * x).sum();

        // Convert to dB: 10 * log10(reference/processed)
        if reference_power > 1e-12 && processed_power > 1e-12 {
            10.0 * (reference_power / processed_power).log10()
        } else {
            0.0 // Handle near-silent signals < -120dB
        }
    }

    /// A context to put abstracted methods commonly reused for tests.
    struct TestContext {
        processor: Processor,
        num_samples: usize,
        num_channels: usize,
    }

    impl TestContext {
        fn new(num_channels: usize) -> Self {
            let config = init_config(num_channels);
            let processor = Processor::new(&config).unwrap();
            let num_samples = processor.num_samples_per_frame();
            Self { processor, num_samples, num_channels }
        }

        fn generate_sine_frame(&self, frequency: f32) -> Vec<f32> {
            let mut frame = Vec::with_capacity(self.num_samples * self.num_channels);
            for i in 0..self.num_samples {
                let sample =
                    (i as f32 * frequency / 48000.0 * 2.0 * std::f32::consts::PI).sin() * 0.5;
                for _ in 0..self.num_channels {
                    frame.push(sample);
                }
            }
            frame
        }

        fn process_frames(&mut self, render: &mut [f32], capture: &mut [f32], iterations: usize) {
            for _ in 0..iterations {
                self.processor.process_render_frame(render).unwrap();
                self.processor.process_capture_frame(capture).unwrap();
            }
        }

        fn measure_echo_reduction(&mut self, render_frame: &[f32], iterations: usize) -> f32 {
            let mut capture_frame = render_frame.to_vec();

            // Calculate initial ERL
            let initial_erl = calculate_erl(render_frame, &capture_frame);

            // Process frames
            self.process_frames(&mut render_frame.to_vec(), &mut capture_frame, iterations);

            // Calculate final ERL
            let final_erl = calculate_erl(render_frame, &capture_frame);
            final_erl - initial_erl
        }

        /// Warm up the AEC and then measure ERL
        fn measure_steady_state_performance(
            &mut self,
            render_frame: &[f32],
            warmup_iterations: usize,
            measurement_count: usize,
        ) -> f32 {
            let capture_frame = render_frame.to_vec();

            // Warm up
            self.process_frames(
                &mut render_frame.to_vec(),
                &mut capture_frame.clone(),
                warmup_iterations,
            );

            // Measure steady state and sum up the ERL reduction
            let mut total_reduction = 0.0;
            for _ in 0..measurement_count {
                let mut test_capture = capture_frame.clone();
                self.process_frames(&mut render_frame.to_vec(), &mut test_capture, 1);
                total_reduction += calculate_erl(&capture_frame, &test_capture);
            }

            total_reduction / measurement_count as f32
        }
    }

    /// Tests initialization failure with invalid configuration
    #[test]
    fn test_create_failure() {
        let config = init_config(0);
        assert!(Processor::new(&config).is_err());
    }

    /// Tests proper resource cleanup on drop
    #[test]
    fn test_create_drop() {
        let config = init_config(1);
        let _p = Processor::new(&config).unwrap();
    }

    /// Tests audio frame interleaving/deinterleaving operations
    #[test]
    fn test_deinterleave_interleave() {
        let num_channels = 2usize;
        let num_samples = 3usize;

        let interleaved = (0..num_channels * num_samples).map(|v| v as f32).collect::<Vec<f32>>();
        let mut deinterleaved = vec![vec![-1f32; num_samples]; num_channels];
        Processor::deinterleave(&interleaved, &mut deinterleaved);
        assert_eq!(vec![vec![0f32, 2f32, 4f32], vec![1f32, 3f32, 5f32]], deinterleaved);

        let mut interleaved_out = vec![-1f32; num_samples * num_channels];
        Processor::interleave(&deinterleaved, &mut interleaved_out);
        assert_eq!(interleaved, interleaved_out);
    }

    /// Tests nominal operation of the audio processing library.
    #[test]
    fn test_nominal() {
        let config = init_config(2);
        let mut ap = Processor::new(&config).unwrap();

        let config =
            Config { echo_canceller: Some(EchoCanceller::default()), ..Default::default() };
        ap.set_config(config);

        let (render_frame, capture_frame) = sample_stereo_frames(&ap);

        let mut render_frame_output = render_frame.clone();
        ap.process_render_frame(&mut render_frame_output).unwrap();

        // Render frame should not be modified.
        assert_eq!(render_frame, render_frame_output);

        let mut capture_frame_output = capture_frame.clone();
        ap.process_capture_frame(&mut capture_frame_output).unwrap();

        // Echo cancellation should have modified the capture frame.
        // We don't validate how it's modified. Out of scope for this unit test.
        assert_ne!(capture_frame, capture_frame_output);

        let stats = ap.get_stats();
        assert!(stats.echo_return_loss.is_some());
        println!("{:#?}", stats);
    }

    /// Tests in a threaded environment.
    #[test]
    #[ignore]
    fn test_nominal_threaded() {
        let config = init_config(2);
        let ap = Processor::new(&config).unwrap();

        let (render_frame, capture_frame) = sample_stereo_frames(&ap);

        let mut config_ap = ap.clone();
        let config_thread = thread::spawn(move || {
            thread::sleep(Duration::from_millis(100));

            let config =
                Config { echo_canceller: Some(EchoCanceller::default()), ..Default::default() };
            config_ap.set_config(config);
        });

        let mut render_ap = ap.clone();
        let render_thread = thread::spawn(move || {
            for _ in 0..100 {
                let mut render_frame_output = render_frame.clone();
                render_ap.process_render_frame(&mut render_frame_output).unwrap();

                thread::sleep(Duration::from_millis(10));
            }
        });

        let mut capture_ap = ap.clone();
        let capture_thread = thread::spawn(move || {
            for i in 0..100 {
                let mut capture_frame_output = capture_frame.clone();
                capture_ap.process_capture_frame(&mut capture_frame_output).unwrap();

                let stats = capture_ap.get_stats();
                if i < 5 {
                    // first 50ms
                    assert!(stats.echo_return_loss.is_none());
                } else if i >= 95 {
                    // last 50ms
                    assert!(stats.echo_return_loss.is_some());
                }

                thread::sleep(Duration::from_millis(10));
            }
        });

        config_thread.join().unwrap();
        render_thread.join().unwrap();
        capture_thread.join().unwrap();
    }

    /// Tests tweaking processor params outside of config.
    #[test]
    fn test_tweak_processor_params() {
        let config = InitializationConfig {
            num_capture_channels: 2,
            num_render_channels: 2,
            ..InitializationConfig::default()
        };
        let mut ap = Processor::new(&config).unwrap();

        // tweak params outside of config
        ap.set_output_will_be_muted(true);
        ap.set_stream_key_pressed(true);

        // test one process call
        let (render_frame, capture_frame) = sample_stereo_frames(&ap);

        let mut render_frame_output = render_frame.clone();
        ap.process_render_frame(&mut render_frame_output).unwrap();
        let mut capture_frame_output = capture_frame.clone();
        ap.process_capture_frame(&mut capture_frame_output).unwrap();

        // it shouldn't crash
    }
<<<<<<< HEAD
=======

    /// Measures baseline echo cancellation performance using industry metrics.
    ///
    /// Uses a pure sine wave to create ideal test conditions. Verifies the AEC
    /// achieves at least 18dB ERL.
    #[test]
    fn test_echo_cancellation_effectiveness() {
        let mut context = TestContext::new(1);

        // Configure AEC
        context.processor.set_config(Config {
            echo_canceller: Some(EchoCanceller::default()),
            ..Default::default()
        });

        // Test with pure sine wave
        let render_frame = context.generate_sine_frame(440.0);
        let erle = context.measure_echo_reduction(&render_frame, 100);

        // Verify industry-standard performance
        assert!(
            erle >= 18.0,
            "Echo canceller should achieve at least 18 dB of ERLE (got {:.1} dB)",
            erle
        );
    }

    /// Verifies that different AEC configurations produce measurably different results.
    ///
    /// These modes should have distinct echo cancellation behaviors by design.
    #[test]
    fn test_aec3_configuration_impact() {
        let mut context = TestContext::new(2); // Use stereo
        let render_frame = context.generate_sine_frame(440.0);

        // Measure for Full mode
        context.processor.set_config(Config {
            echo_canceller: Some(EchoCanceller::Full { enforce_high_pass_filtering: true }),
            ..Default::default()
        });
        let full_reduction = context.measure_steady_state_performance(&render_frame, 50, 10);

        // Measure for Mobile mode
        context.processor.set_config(Config {
            echo_canceller: Some(EchoCanceller::Mobile),
            ..Default::default()
        });
        let mobile_reduction = context.measure_steady_state_performance(&render_frame, 50, 10);

        // Verify both modes achieve some echo reduction
        assert!(
            full_reduction > 0.0 && mobile_reduction > 0.0,
            "Both modes should achieve positive echo reduction"
        );
    }

    /// Verifies that unique AEC configurations produce measurably different results.
    ///
    /// This test is used to verify that a AEC3 configuration will apply and output
    /// different results (in this case, 4dB of ERL).
    #[test]
    fn test_aec3_configuration_tuning() {
        // Strong suppression configuration
        let strong_config = Config {
            echo_canceller: Some(EchoCanceller::default()),
            aec3_config: Some(EchoCanceller3Config {
                suppressor: Suppressor {
                    dominant_nearend_detection: DominantNearendDetection {
                        enr_threshold: 0.75,
                        snr_threshold: 20.0,
                        ..Default::default()
                    },
                    high_bands_suppression: HighBandsSuppression {
                        enr_threshold: 0.8,
                        max_gain_during_echo: 0.3,
                        ..Default::default()
                    },
                    ..Default::default()
                },
                ..Default::default()
            }),
            ..Default::default()
        };

        // Light suppression configuration
        let light_config = Config {
            echo_canceller: Some(EchoCanceller::default()),
            aec3_config: Some(EchoCanceller3Config {
                suppressor: Suppressor {
                    dominant_nearend_detection: DominantNearendDetection {
                        enr_threshold: 0.25,
                        snr_threshold: 30.0,
                        ..Default::default()
                    },
                    high_bands_suppression: HighBandsSuppression {
                        enr_threshold: 1.2,
                        max_gain_during_echo: 0.8,
                        ..Default::default()
                    },
                    ..Default::default()
                },
                ..Default::default()
            }),
            ..Default::default()
        };

        let mut context = TestContext::new(2);
        let render_frame = context.generate_sine_frame(440.0);

        // Test strong suppression
        context.processor.set_config(strong_config);
        let strong_reduction = context.measure_steady_state_performance(&render_frame, 50, 10);

        // Test light suppression
        context.processor.set_config(light_config);
        let light_reduction = context.measure_steady_state_performance(&render_frame, 50, 10);

        // Verify the configurations produce measurably different results
        assert!(
            strong_reduction > light_reduction + 3.0,
            "Strong suppression ({:.1} dB) should achieve at least 3dB more reduction than light suppression ({:.1} dB)",
            strong_reduction,
            light_reduction
        );
    }

    /// Validates AEC configuration state management across processing modes.
    ///
    /// Tests that AEC metrics and behavior remain consistent when switching
    /// between different modes (Full vs Mobile).
    #[test]
    fn test_aec3_configuration_behavior() {
        let mut context = TestContext::new(2);
        let render_frame = context.generate_sine_frame(440.0);
        let mut capture_frame = render_frame.clone();

        // Configure initial Full mode
        context.processor.set_config(Config {
            echo_canceller: Some(EchoCanceller::Full { enforce_high_pass_filtering: true }),
            ..Default::default()
        });

        // Verify initial state
        let initial_stats = context.processor.get_stats();
        assert!(
            initial_stats.echo_return_loss.is_none(),
            "Echo metrics should not be available before processing"
        );

        // Process and verify AEC is working
        context.process_frames(&mut render_frame.clone(), &mut capture_frame, 30);

        let mid_stats = context.processor.get_stats();
        assert!(
            mid_stats.echo_return_loss.is_some(),
            "Echo metrics should be available after processing"
        );

        // Switch to Mobile mode and verify persistence
        context.processor.set_config(Config {
            echo_canceller: Some(EchoCanceller::Mobile),
            ..Default::default()
        });

        context.process_frames(&mut render_frame.clone(), &mut capture_frame, 10);

        let final_stats = context.processor.get_stats();
        assert!(
            final_stats.echo_return_loss.is_some(),
            "Echo metrics should remain available after config change"
        );
    }
>>>>>>> 00119279
}<|MERGE_RESOLUTION|>--- conflicted
+++ resolved
@@ -275,15 +275,11 @@
         }
     }
 
-<<<<<<< HEAD
-    fn process_capture_frame(&self, frame: &mut [Vec<f32>]) -> Result<(), Error> {
-=======
     fn initialize(&self) {
         unsafe { ffi::initialize(self.inner) }
     }
 
     fn process_capture_frame(&self, frame: &mut Vec<Vec<f32>>) -> Result<(), Error> {
->>>>>>> 00119279
         let mut frame_ptr = frame.iter_mut().map(|v| v.as_mut_ptr()).collect::<Vec<*mut f32>>();
         unsafe {
             let code = ffi::process_capture_frame(self.inner, frame_ptr.as_mut_ptr());
@@ -610,8 +606,6 @@
 
         // it shouldn't crash
     }
-<<<<<<< HEAD
-=======
 
     /// Measures baseline echo cancellation performance using industry metrics.
     ///
@@ -784,5 +778,4 @@
             "Echo metrics should remain available after config change"
         );
     }
->>>>>>> 00119279
 }